--- conflicted
+++ resolved
@@ -2,15 +2,6 @@
 #[macro_use] extern crate serde_derive;
 #[macro_use] extern crate log;
 
-<<<<<<< HEAD
-pub mod client;
-pub mod config;
-pub mod api;
-mod oauth2;
-
-pub use failure::Error;
-pub type Result<T> = std::result::Result<T, Error>;
-=======
 /// ApiError for when things fail
 ///
 /// This can be parsed into as an error handling fallback.
@@ -112,4 +103,4 @@
 pub mod client;
 pub mod config;
 pub mod api;
->>>>>>> 014aa584
+mod oauth2;